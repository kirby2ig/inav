# A sample Makefile for building Google Test and using it in user
# tests.  Please tweak it to suit your environment and project.  You
# may want to move it to your project's root directory.
#
# SYNOPSIS:
#
#   make [all]  - makes everything.
#   make TARGET - makes the given target.
#   make clean  - removes all files generated by make.

# Please tweak the following variable definitions as needed by your
# project, except GTEST_HEADERS, which you can use in your own targets
# but shouldn't modify.

# Points to the root of Google Test, relative to where this file is.
# Remember to tweak this if you move this file.
GTEST_DIR = ../../lib/test/gtest

# Where to find user code.
USER_DIR = ../main
TEST_DIR = unit
USER_INCLUDE_DIR = $(USER_DIR)

OBJECT_DIR = ../../obj/test

COMMON_FLAGS = \
	-g \
	-Wall \
	-pthread \
	-Wextra \
	-ggdb3 \
	-O0 \
	-DUNIT_TEST \
	-isystem $(GTEST_DIR)/inc \
	-MMD -MP

# Flags passed to the C compiler.
C_FLAGS = $(COMMON_FLAGS) \
	-std=gnu99

# Flags passed to the C++ compiler.
CXX_FLAGS = $(COMMON_FLAGS) \
	-std=gnu++11

<<<<<<< HEAD
# Gather up all of the tests.
TEST_SRC = $(sort $(wildcard $(TEST_DIR)/*.cc))
TESTS = $(TEST_SRC:$(TEST_DIR)/%.cc=%)
TEST_BINARIES = $(TESTS:%=$(OBJECT_DIR)/%)
=======
# All tests produced by this Makefile.  Remember to add new tests you
# created to the list.
TESTS = \
	battery_unittest \
	flight_imu_unittest \
	flight_mixer_unittest \
	flight_failsafe_unittest \
	altitude_hold_unittest \
	maths_unittest \
	gps_conversion_unittest \
	telemetry_hott_unittest \
	rc_controls_unittest \
	rx_rx_unittest \
	ledstrip_unittest \
	ws2811_unittest \
	encoding_unittest \
	io_serial_unittest \
	lowpass_unittest \
    baro_unittest \
    baro_bmp085_unittest
>>>>>>> f0aec2e3

# All Google Test headers.  Usually you shouldn't change this
# definition.
GTEST_HEADERS = $(GTEST_DIR)/inc/gtest/*.h

# House-keeping build targets.

all : $(TEST_BINARIES)

clean :
	rm -rf $(OBJECT_DIR)

# Builds gtest.a and gtest_main.a.

# Usually you shouldn't tweak such internal variables, indicated by a
# trailing _.
GTEST_SRCS_ = $(GTEST_DIR)/src/*.cc $(GTEST_DIR)/inc/gtest/*.h $(GTEST_HEADERS)

# For simplicity and to avoid depending on Google Test's
# implementation details, the dependencies specified below are
# conservative and not optimized.  This is fine as Google Test
# compiles fast and for ordinary users its source rarely changes.
$(OBJECT_DIR)/gtest-all.o : $(GTEST_SRCS_)
	@mkdir -p $(dir $@)
	$(CXX) $(CXX_FLAGS) -I$(GTEST_DIR) -Wno-missing-field-initializers -Wno-unused-const-variable -c \
            $(GTEST_DIR)/src/gtest-all.cc -o $@

$(OBJECT_DIR)/gtest_main.o : $(GTEST_SRCS_)
	@mkdir -p $(dir $@)
	$(CXX) $(CXX_FLAGS) -I$(GTEST_DIR) -c \
            $(GTEST_DIR)/src/gtest_main.cc -o $@

$(OBJECT_DIR)/gtest.a : $(OBJECT_DIR)/gtest-all.o
	$(AR) $(ARFLAGS) $@ $^

$(OBJECT_DIR)/gtest_main.a : $(OBJECT_DIR)/gtest-all.o $(OBJECT_DIR)/gtest_main.o
	$(AR) $(ARFLAGS) $@ $^

# Builds a sample test.  A test should link with either gtest.a or
# gtest_main.a, depending on whether it defines its own main()
# function.

# includes in test dir must override includes in user dir
TEST_INCLUDE_DIRS := $(TEST_DIR) \
	$(USER_INCLUDE_DIR)

TEST_CFLAGS	 = $(addprefix -I,$(TEST_INCLUDE_DIRS))

LIBCLEANFLIGHT_SRC = \
	common/encoding.c \
	common/maths.c \
	drivers/barometer_ms5611.c \
	drivers/light_ws2811strip.c \
	flight/altitudehold.c \
	flight/failsafe.c \
	flight/gps_conversion.c \
	flight/imu.c \
	flight/lowpass.c \
	flight/mixer.c \
	io/ledstrip.c \
	io/rc_controls.c \
	io/serial.c \
	rx/rx.c \
	sensors/battery.c \
	telemetry/hott.c

LIBCLEANFLIGHT_OBJ = $(LIBCLEANFLIGHT_SRC:%.c=$(OBJECT_DIR)/%.o)

DEPS =	$(LIBCLEANFLIGHT_OBJ:%.o=%.d) \
	$(TEST_BINARIES:%=%.d)

LIBS = $(OBJECT_DIR)/libcleanflight.a $(OBJECT_DIR)/gtest_main.a

$(OBJECT_DIR)/libcleanflight.a: $(LIBCLEANFLIGHT_OBJ)
	$(AR) $(ARFLAGS) $@ $^

# Build a module from the flight software.
$(OBJECT_DIR)/%.o: $(USER_DIR)/%.c
	mkdir -p $(@D)
	$(CC) $(C_FLAGS) $(TEST_CFLAGS) -c $< -o $@

# Build the unit test executable.
$(OBJECT_DIR)/%: $(TEST_DIR)/%.cc $(LIBS)
	@mkdir -p $(@D)
	$(CXX) $(CXX_FLAGS) $(TEST_CFLAGS) -o $@ $< $(LIBS)

test: $(TESTS:%=test-%)

test-%: $(OBJECT_DIR)/%
	$<

<<<<<<< HEAD
-include $(DEPS)
=======
$(OBJECT_DIR)/drivers/barometer_bmp085.o : \
    $(USER_DIR)/drivers/barometer_bmp085.c \
    $(USER_DIR)/drivers/barometer_bmp085.h \
    $(GTEST_HEADERS)

	@mkdir -p $(dir $@)
	$(CC) $(C_FLAGS) $(TEST_CFLAGS) -c $(USER_DIR)/drivers/barometer_bmp085.c -o $@

$(OBJECT_DIR)/baro_bmp085_unittest.o : \
	$(TEST_DIR)/baro_bmp085_unittest.cc \
	$(USER_DIR)/drivers/barometer_bmp085.h \
	$(GTEST_HEADERS)

	@mkdir -p $(dir $@)
	$(CXX) $(CXX_FLAGS) $(TEST_CFLAGS) -c $(TEST_DIR)/baro_bmp085_unittest.cc -o $@

baro_bmp085_unittest : \
	$(OBJECT_DIR)/drivers/barometer_bmp085.o \
	$(OBJECT_DIR)/baro_bmp085_unittest.o \
	$(OBJECT_DIR)/gtest_main.a

	$(CXX) $(CXX_FLAGS) $^ -o $(OBJECT_DIR)/$@

test: $(TESTS)
	set -e && for test in $(TESTS) ; do \
		$(OBJECT_DIR)/$$test; \
	done
>>>>>>> f0aec2e3
<|MERGE_RESOLUTION|>--- conflicted
+++ resolved
@@ -42,33 +42,10 @@
 CXX_FLAGS = $(COMMON_FLAGS) \
 	-std=gnu++11
 
-<<<<<<< HEAD
 # Gather up all of the tests.
 TEST_SRC = $(sort $(wildcard $(TEST_DIR)/*.cc))
 TESTS = $(TEST_SRC:$(TEST_DIR)/%.cc=%)
 TEST_BINARIES = $(TESTS:%=$(OBJECT_DIR)/%)
-=======
-# All tests produced by this Makefile.  Remember to add new tests you
-# created to the list.
-TESTS = \
-	battery_unittest \
-	flight_imu_unittest \
-	flight_mixer_unittest \
-	flight_failsafe_unittest \
-	altitude_hold_unittest \
-	maths_unittest \
-	gps_conversion_unittest \
-	telemetry_hott_unittest \
-	rc_controls_unittest \
-	rx_rx_unittest \
-	ledstrip_unittest \
-	ws2811_unittest \
-	encoding_unittest \
-	io_serial_unittest \
-	lowpass_unittest \
-    baro_unittest \
-    baro_bmp085_unittest
->>>>>>> f0aec2e3
 
 # All Google Test headers.  Usually you shouldn't change this
 # definition.
@@ -121,6 +98,7 @@
 	common/encoding.c \
 	common/maths.c \
 	drivers/barometer_ms5611.c \
+	drivers/barometer_bmp085.c \
 	drivers/light_ws2811strip.c \
 	flight/altitudehold.c \
 	flight/failsafe.c \
@@ -160,34 +138,4 @@
 test-%: $(OBJECT_DIR)/%
 	$<
 
-<<<<<<< HEAD
--include $(DEPS)
-=======
-$(OBJECT_DIR)/drivers/barometer_bmp085.o : \
-    $(USER_DIR)/drivers/barometer_bmp085.c \
-    $(USER_DIR)/drivers/barometer_bmp085.h \
-    $(GTEST_HEADERS)
-
-	@mkdir -p $(dir $@)
-	$(CC) $(C_FLAGS) $(TEST_CFLAGS) -c $(USER_DIR)/drivers/barometer_bmp085.c -o $@
-
-$(OBJECT_DIR)/baro_bmp085_unittest.o : \
-	$(TEST_DIR)/baro_bmp085_unittest.cc \
-	$(USER_DIR)/drivers/barometer_bmp085.h \
-	$(GTEST_HEADERS)
-
-	@mkdir -p $(dir $@)
-	$(CXX) $(CXX_FLAGS) $(TEST_CFLAGS) -c $(TEST_DIR)/baro_bmp085_unittest.cc -o $@
-
-baro_bmp085_unittest : \
-	$(OBJECT_DIR)/drivers/barometer_bmp085.o \
-	$(OBJECT_DIR)/baro_bmp085_unittest.o \
-	$(OBJECT_DIR)/gtest_main.a
-
-	$(CXX) $(CXX_FLAGS) $^ -o $(OBJECT_DIR)/$@
-
-test: $(TESTS)
-	set -e && for test in $(TESTS) ; do \
-		$(OBJECT_DIR)/$$test; \
-	done
->>>>>>> f0aec2e3
+-include $(DEPS)